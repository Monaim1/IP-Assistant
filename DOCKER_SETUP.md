--- conflicted
+++ resolved
@@ -91,9 +91,5 @@
 After code changes:
 
 ```bash
-<<<<<<< HEAD
-docker-compose up -d --build api
-=======
 docker compose up -d --build api
->>>>>>> caecc56a
 ```